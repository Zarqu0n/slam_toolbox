--- conflicted
+++ resolved
@@ -75,14 +75,10 @@
 
 catkin_package(
     INCLUDE_DIRS include
-<<<<<<< HEAD
-    LIBRARIES ceres_solver_plugin toolbox_common SlamToolboxPlugin
-=======
     LIBRARIES
       ceres_solver_plugin
       toolbox_lib
       slam_toolbox_rviz_plugin
->>>>>>> 5e6e7a88
     CATKIN_DEPENDS
       message_filters
       nav_msgs
@@ -133,15 +129,9 @@
 qt_wrap_cpp(MOC_FILES rviz_plugin/slam_toolbox_rviz_plugin.hpp)
 set(SOURCE_FILES rviz_plugin/slam_toolbox_rviz_plugin.cpp )
 set(HEADER_FILES rviz_plugin/slam_toolbox_rviz_plugin.h )
-<<<<<<< HEAD
-add_library(SlamToolboxPlugin ${SOURCE_FILES} ${HEADER_FILES})
-add_dependencies(SlamToolboxPlugin ${PROJECT_NAME}_generate_messages_cpp)
-target_link_libraries(SlamToolboxPlugin ${rviz_DEFAULT_PLUGIN_LIBRARIES} ${QT_LIBRARIES}  ${catkin_LIBRARIES} )
-=======
 add_library(slam_toolbox_rviz_plugin ${SOURCE_FILES} ${HEADER_FILES})
 add_dependencies(slam_toolbox_rviz_plugin ${PROJECT_NAME}_generate_messages_cpp)
 target_link_libraries(slam_toolbox_rviz_plugin ${rviz_DEFAULT_PLUGIN_LIBRARIES} ${QT_LIBRARIES} ${catkin_LIBRARIES})
->>>>>>> 5e6e7a88
 
 #### Tool lib for mapping
 add_library(toolbox_common src/slam_toolbox_common.cpp src/map_saver.cpp src/loop_closure_assistant.cpp src/laser_utils.cpp src/slam_mapper.cpp)
@@ -168,10 +158,6 @@
                 sync_slam_toolbox_node
                 localization_slam_toolbox_node
                 ceres_solver_plugin
-<<<<<<< HEAD
-                SlamToolboxPlugin
-=======
->>>>>>> 5e6e7a88
                 merge_maps_kinematic
                 slam_toolbox_rviz_plugin
   RUNTIME DESTINATION ${CATKIN_PACKAGE_BIN_DESTINATION}
